--- conflicted
+++ resolved
@@ -10,7 +10,6 @@
 from pyparlaclarin.refine import format_texts
 from tqdm import tqdm
 from trainerlog import get_logger
-<<<<<<< HEAD
 import base58
 import hashlib
 import os
@@ -22,9 +21,6 @@
 
 
 
-=======
-import re
->>>>>>> f50f777a
 
 LOGGER = get_logger("pyriksdagen")
 XML_NS = "{http://www.w3.org/XML/1998/namespace}"
@@ -411,7 +407,6 @@
     assert partition in d, f"Provide valid partition of the dataset ({list(d.keys())})"
     return d[partition]
 
-<<<<<<< HEAD
 
 def get_gh_link(_file,
                 elem=None,
@@ -442,7 +437,7 @@
     gh = f"https://github.com/{username}/{repo}/blob/{branch}/{_file}/#L{line_number}"
     return gh
 
-=======
+
 def remove_whitespace_from_sequence(text):
     """
     Remove repeated whitespace and replace all whitespace with spaces
@@ -452,6 +447,7 @@
     text_seq = [s for s in text_seq if s != '']
     return ' '.join(text_seq)
 
+  
 def get_sequence_from_elem_list(elem_list):
     """
     Get sequence from first elem in list.
@@ -461,6 +457,7 @@
         return str(elem_list[0].text)
     return ""
 
+  
 def extract_context_sequence(elem, context_type, target_length = 128, separator = '/n'):
     """
     Get sequence with context from xml element. Returns string. 
@@ -491,6 +488,7 @@
     elif context_type == 'full_context':
         return left_context_sequence + f' {separator} ' + next_first_sentence
 
+ 
 def get_context_sequences_for_protocol(protocol, context_type, target_length = 128, separator = '/n'):
     """
     Gets context sequences for a protocol. Returns dictionary with ids and corresponding context sequences. 
@@ -515,5 +513,4 @@
     
     output_dict = {'id' : id_list,
                    'text' : texts_with_contexts}
-    return output_dict
->>>>>>> f50f777a
+    return output_dict