--- conflicted
+++ resolved
@@ -269,31 +269,17 @@
 		df = format_speaker_role(df)
 		return Corpus(pd.concat([self, df]))
 
-<<<<<<< HEAD
 	def add_persons(self, metadata_folder="corpus/metadata"):
 		df = self._load_metadata('person', metadata_folder=metadata_folder)
-		return self.merge(df, on='swerik_id', how='left')
+		return self.merge(df, on='person_id', how='left')
 
 	def add_location_specifiers(self, metadata_folder="corpus/metadata"):
 		df = self._load_metadata('location_specifier', metadata_folder=metadata_folder)
-		return self.merge(df, on='swerik_id', how='left')
+		return self.merge(df, on='person_id', how='left')
 
 	def add_names(self, metadata_folder="corpus/metadata"):
 		df = self._load_metadata('name', metadata_folder=metadata_folder)
-		return self.merge(df, on='swerik_id', how='left')
-=======
-	def add_persons(self):
-		df = self._load_metadata('person')
 		return self.merge(df, on='person_id', how='left')
-
-	def add_location_specifiers(self):
-		df = self._load_metadata('location_specifier')
-		return self.merge(df, on='person_id', how='left')
-
-	def add_names(self):
-		df = self._load_metadata('name')
-		return self.merge(df, on='person_id', how='left')
->>>>>>> a092089e
 	
 	def impute_dates(self, metadata_folder="corpus/metadata"):
 		return impute_date(self, metadata_folder)
@@ -307,15 +293,9 @@
 		df = self._load_metadata('party_abbreviation', metadata_folder=metadata_folder)
 		return abbreviate_party(self, df)
 
-<<<<<<< HEAD
 	def add_twitter(self, metadata_folder="corpus/metadata"):
 		df = self._load_metadata('twitter', metadata_folder=metadata_folder)
-		return self.merge(df, on='swerik_id', how='left')
-=======
-	def add_twitter(self):
-		df = self._load_metadata('twitter')
 		return self.merge(df, on='person_id', how='left')
->>>>>>> a092089e
 
 	def clean_names(self):
 		return clean_name(self)
